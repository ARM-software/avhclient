name: Release
on:
  release:
    types: [published]
  push:
    tags: ['v*']

jobs:
  update:
    name: Update release branches
    runs-on: 'ubuntu-latest'
    steps:
      - uses: actions/checkout@v2
        if: ${{ github.event_name == 'release' }}
        with:
          fetch-depth: 0
<<<<<<< HEAD
      - if: ${{ github.event_name == 'release' }}
        run: |
          minor=$(echo "${github.ref_name}" | cut -d. -f1-2)
          major=$(echo "${github.ref_name}" | cut -d. -f1)
          if (! git rev-parse --verify origin/${minor}) || (git merge-base --is-ancestor origin/${minor} ${github.ref_name}); then
            git push origin ${github.ref_name}:${minor}
          fi
          if (! git rev-parse --verify origin/${major}) || (git merge-base --is-ancestor origin/${major} ${github.ref_name}); then
            git push origin ${github.ref_name}:${major}
=======
      - run: |
          minor=$(echo "${{ github.ref_name }}" | cut -d. -f1-2)
          major=$(echo "${{ github.ref_name }}" | cut -d. -f1)
          if (! git rev-parse --verify origin/${minor}) || (git merge-base --is-ancestor origin/${minor} ${{ github.ref_name }}); then
            git push origin ${{ github.ref_name }}^{commit}:refs/heads/${minor}
          fi
          if (! git rev-parse --verify origin/${major}) || (git merge-base --is-ancestor origin/${major} ${{ github.ref_name }}); then
            git push origin ${{ github.ref_name }}^{commit}:refs/heads/${major}
>>>>>>> 75e4c520
          fi
          if (! git rev-parse --verify origin/latest) || (git merge-base --is-ancestor origin/latest ${{ github.ref_name }}); then
            git push origin ${{ github.ref_name }}^{commit}:refs/heads/latest
          fi

  publish:
    name: Publish to PyPI
    runs-on: 'ubuntu-latest'
    steps:
      - uses: actions/checkout@v2

      - name: Set up Python 3.8
        uses: actions/setup-python@v2
        with:
          python-version: '3.8'

      - name: Install setup dependencies
        run: |
          python -m pip install --upgrade pip
          pip install -U setuptools twine wheel

      - name: Build distribution
        run: |
          python setup.py sdist bdist_wheel
          twine check dist/*

      - name: Upload to PyPI
        if: ${{ github.event_name == 'release' }}
        uses: pypa/gh-action-pypi-publish@release/v1
        with:
          user: __token__
          password: ${{ secrets.PYPI_API_TOKEN }}

      - name: Upload to Test PyPI
        if: ${{ github.event_name == 'push' }}
        uses: pypa/gh-action-pypi-publish@release/v1
        with:
          repository_url: https://test.pypi.org/legacy/
          user: __token__
          password: ${{ secrets.TEST_PYPI_API_TOKEN }}
          verbose: true

  docker:
    name: Build Docker image
    needs: update
    runs-on: 'ubuntu-latest'
    timeout-minutes: 15
    steps:
      - name: Set up Docker Buildx
        uses: docker/setup-buildx-action@v1

      - name: Login to GitHub Container Registry
        uses: docker/login-action@v1
        with:
          registry: ghcr.io
          username: ${{ github.repository_owner }}
          password: ${{ github.token }}

      - uses: actions/checkout@v3
        with:
          fetch-depth: 0

      - name: Retrieve additional git refs
        if: ${{ github.event_name == 'release' }}
        id: git
        run: |
          refs=$(git show-ref |\
                 grep $(git rev-parse ${{ github.ref_name }}^{}) |\
                 egrep 'refs/remotes/origin/(v|latest)' |\
                 cut -d\  -f2 |\
                 sed 's/refs\/remotes\/origin\//ghcr.io\/arm-software\/avhclient:/')
          refs="${refs//'%'/'%25'}"
          refs="${refs//$'\n'/'%0A'}"
          refs="${refs//$'\r'/'%0D'}"
          echo "::set-output name=refs::${refs}"

      - name: docker build
        if: ${{ github.event_name == 'push' }}
        uses: docker/build-push-action@v2
        with:
          context: docker
          build-args: "GIT_VERSION=${{ github.ref_name }}"
          push: true
          tags: ghcr.io/arm-software/avhclient:${{ github.ref_name }}
          labels: |
            org.opencontainers.image.version="${{ github.ref_name }}"
            org.opencontainers.image.revision="${{ github.sha }}"

      - name: docker push
        if: ${{ github.event_name == 'release' }}
        uses: akhilerm/tag-push-action@v2.0.0
        with:
          src: ghcr.io/arm-software/avhclient:${{ github.ref_name }}
          dst: ${{ steps.version.outputs.refs }}

      - name: Inspect image
        run: docker run --rm ghcr.io/arm-software/avhclient:${{ github.ref_name }} apk list -I | tee LICENSES.txt

      - uses: actions/upload-artifact@v3
        with:
          name: LICENSES
          path: LICENSES.txt

      - name: Attach Docker image license information
        if: ${{ github.event_name == 'release' }}
        uses: svenstaro/upload-release-action@v2
        with:
          repo_token: ${{ secrets.GITHUB_TOKEN }}
          tag: ${{ github.ref }}
          overwrite: true
          file: LICENSES.txt<|MERGE_RESOLUTION|>--- conflicted
+++ resolved
@@ -14,18 +14,8 @@
         if: ${{ github.event_name == 'release' }}
         with:
           fetch-depth: 0
-<<<<<<< HEAD
       - if: ${{ github.event_name == 'release' }}
         run: |
-          minor=$(echo "${github.ref_name}" | cut -d. -f1-2)
-          major=$(echo "${github.ref_name}" | cut -d. -f1)
-          if (! git rev-parse --verify origin/${minor}) || (git merge-base --is-ancestor origin/${minor} ${github.ref_name}); then
-            git push origin ${github.ref_name}:${minor}
-          fi
-          if (! git rev-parse --verify origin/${major}) || (git merge-base --is-ancestor origin/${major} ${github.ref_name}); then
-            git push origin ${github.ref_name}:${major}
-=======
-      - run: |
           minor=$(echo "${{ github.ref_name }}" | cut -d. -f1-2)
           major=$(echo "${{ github.ref_name }}" | cut -d. -f1)
           if (! git rev-parse --verify origin/${minor}) || (git merge-base --is-ancestor origin/${minor} ${{ github.ref_name }}); then
@@ -33,7 +23,6 @@
           fi
           if (! git rev-parse --verify origin/${major}) || (git merge-base --is-ancestor origin/${major} ${{ github.ref_name }}); then
             git push origin ${{ github.ref_name }}^{commit}:refs/heads/${major}
->>>>>>> 75e4c520
           fi
           if (! git rev-parse --verify origin/latest) || (git merge-base --is-ancestor origin/latest ${{ github.ref_name }}); then
             git push origin ${{ github.ref_name }}^{commit}:refs/heads/latest
