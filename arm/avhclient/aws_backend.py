# -*- coding: utf-8 -*-
#
# Copyright (c) 2022 Arm Ltd. All rights reserved.
#
# SPDX-License-Identifier: Apache-2.0
#

import logging
import os
import time

from pathlib import Path
from tempfile import NamedTemporaryFile
from typing import List, Union

import boto3

from botocore.exceptions import ClientError
from botocore.exceptions import WaiterError
from semantic_version import Version, SimpleSpec

from .avh_backend import AvhBackend, AvhBackendState


class AwsBackend(AvhBackend):
    """
       AVH AWS Backend

       This backend runs in your Amazon account:
        * Creates/starts/setup a [new] AVH EC2 instance.
        * Run AVH-related commands.
        * Get the outputs
        * Terminates/Stops the AVH EC2 instance.

       The AWS credentials key is expected as envs. See _is_aws_credentials_present method.
       Some AWS-related info is expected as envs. See _setup.
   """

    AMI_WORKDIR = '/home/ubuntu'

    @staticmethod
    def name() -> str:
        return "aws"

    @staticmethod
    def priority() -> int:
        return 10

    @property
    def ami_id(self) -> str:
        """Amazon Machine Image ID (AWS_AMI_ID)."""
        return self._ami_id or os.environ.get('AWS_AMI_ID', '')

    @ami_id.setter
    def ami_id(self, value: str):
        self._ami_id = value

    @property
    def ami_version(self) -> str:
        """Amazon Machine Image version (AWS_AMI_VERSION). Must be a valid PEP-440 version specifier."""
        return self._ami_version or os.environ.get('AWS_AMI_VERSION', '==*')

    @ami_version.setter
    def ami_version(self, value: str):
        self._ami_version = value

    @property
    def default_region(self) -> str:
        "AWS Default Region (AWS_DEFAULT_REGION)"
        return self._default_region or os.environ.get('AWS_DEFAULT_REGION', 'eu-west-1')

    @default_region.setter
    def default_region(self, value: str):
        self._default_region = value

    @property
    def efs_dns_name(self) -> str:
        """AWS EFS DNS Name e.g. fs-086c927c9d324a69f.efs.eu-west-1.amazonaws.com"""
        return self._efs_dns_name or os.environ.get('AWS_EFS_DNS_NAME', '')

    @efs_dns_name.setter
    def efs_dns_name(self, value: str):
        self._efs_dns_name = value

    @property
    def efs_packs_dir(self) -> str:
        """AWS EFS Packs Folder e.g. packs. Default: packs"""
        return self._efs_packs_dir or os.environ.get('AWS_EFS_PACK_DIR', 'packs')

    @efs_packs_dir.setter
    def efs_packs_dir(self, value: str):
        self._efs_packs_dir = value

    @property
    def iam_profile(self) -> str:
        """Amazon IAM profile (AWS_IAM_PROFILE)."""
        return self._iam_profile or os.environ.get('AWS_IAM_PROFILE', '')

    @iam_profile.setter
    def iam_profile(self, value: str):
        self._iam_profile = value

    @property
    def instance_name(self) -> str:
        """Amazon EC2 instance name (AWS_INSTANCE_NAME)."""
        return self._instance_name or os.environ.get('AWS_INSTANCE_NAME', '')

    @instance_name.setter
    def instance_name(self, value: str):
        self._instance_name = value

    @property
    def instance_id(self) -> str:
        """Amazon EC2 instance id (AWS_INSTANCE_ID)."""
        return self._instance_id or os.environ.get('AWS_INSTANCE_ID', '')

    @instance_id.setter
    def instance_id(self, value: str):
        self._instance_id = value

    @property
    def instance_type(self) -> str:
        """Amazon EC2 instance type (AWS_INSTANCE_TYPE)."""
        return self._instance_type or os.environ.get('AWS_INSTANCE_TYPE', 'c5.large')

    @instance_type.setter
    def instance_type(self, value: str):
        self._instance_type = value

    @property
    def key_name(self) -> str:
        """Amazon EC2 SSH key name (AWS_KEY_NAME)."""
        return self._key_name or os.environ.get('AWS_KEY_NAME', '')

    @key_name.setter
    def key_name(self, value: str):
        self._key_name = value

    @property
    def s3_bucket_name(self) -> str:
        """Amazon S3 bucket name (AWS_S3_BUCKET_NAME)."""
        return self._s3_bucket_name or os.environ.get('AWS_S3_BUCKET_NAME', '')

    @s3_bucket_name.setter
    def s3_bucket_name(self, value: str):
        self._s3_bucket_name = value

    @property
    def security_group_id(self) -> str:
        """Amazon EC2 security group id (AWS_SECURITY_GROUP_ID)."""
        return self._security_group_id or os.environ.get('AWS_SECURITY_GROUP_ID', '')

    @security_group_id.setter
    def security_group_id(self, value: str):
        self._security_group_id = value

    @property
    def subnet_id(self) -> str:
        """Amazon EC2 subnet id (AWS_SUBNET_ID)."""
        return self._subnet_id or os.environ.get('AWS_SUBNET_ID', '')

    @subnet_id.setter
    def subnet_id(self, value: str):
        self._subnet_id = value

    @property
    def keep_ec2_instance(self) -> bool:
        """Keep the EC2 instance running or terminate? (AWS_KEEP_EC2_INSTANCES)."""
        return self._keep_ec2_instance or (os.environ.get('AWS_KEEP_EC2_INSTANCES', 'false').lower() == 'true')

    @keep_ec2_instance.setter
    def keep_ec2_instance(self, value: bool):
        self._keep_ec2_instance = value

    @property
    def s3_keyprefix(self) -> bool:
        """Amazon S3 storage key prefix (AWS_S3_KEYPREFIX)."""
        return self._s3_keyprefix or os.environ.get('AWS_S3_KEYPREFIX', 'ssm')

    @s3_keyprefix.setter
    def s3_keyprefix(self, value: bool):
        self._s3_keyprefix = value

    def __init__(self):
        self._ami_id = None
        self._ami_version = None
        self._default_region = None
        self._efs_dns_name = None
        self._efs_packs_dir = None
        self._iam_profile = None
        self._instance_name = None
        self._instance_id = None
        self._instance_type = None
        self._key_name = None
        self._s3_bucket_name = None
        self._security_group_id = None
        self._subnet_id = None
        self._keep_ec2_instance = None
        self._s3_keyprefix = None

    def __repr__(self):
        return (
            f"ami_id={self.ami_id},"
            f"ami_version={self.ami_version},"
            f"default_region={self.default_region},"
            f"efs_dns_name={self.efs_dns_name},"
            f"efs_packs_dir={self.efs_packs_dir},"
            f"iam_profile={self.iam_profile},"
            f"instance_name={self.instance_name},"
            f"instance_id={self.instance_id},"
            f"instance_type={self.instance_type},"
            f"key_name={self.key_name},"
            f"s3_bucket_name={self.s3_bucket_name},"
            f"security_group_id={self.security_group_id},"
            f"subnet_id={self.subnet_id},"
            f"keep_ec2_instance={self.keep_ec2_instance}"
        )

    def _init(self):
        self._init = lambda: None

        self._is_aws_credentials_present()

        logging.debug('aws:Creating EC2 client...')
        self._ec2_client = boto3.client('ec2')

        logging.debug('aws:Creating SSM client...')
        self._ssm_client = boto3.client('ssm')

        logging.debug('aws:Creating S3 client...')
        self._s3_client = boto3.client('s3')

        logging.debug('aws:Creating S3 resource...')
        self._s3_resource = boto3.resource('s3')

        self._setup()

    @staticmethod
    def _check_env(key) -> bool:
        if key in os.environ:
            logging.debug("aws:%s present!", key)
            return True
        logging.warning("aws:%s environment variable not present!", key)
        return False

    def _is_aws_credentials_present(self):
        """
            Verifies presence of AWS Credentias as Environment Variables.
            AWS_ACCESS_KEY_ID and AWS_SECRET_ACCESS_KEY are mandatory
            AWS_SESSION_TOKEN is optional for IAM User credentials.
        """
        self._check_env('AWS_ACCESS_KEY_ID')
        self._check_env('AWS_SECRET_ACCESS_KEY')
        self._check_env('AWS_DEFAULT_REGION')
        if not self._check_env('AWS_SESSION_TOKEN'):
            logging.debug('aws:It is expected for an IAM User')

    def _get_efs_packs_user_data(self) -> str:
        """
        Return the user data to mount the EFS packs in the EC2 instace
        This is run in the EC2 cloud-init phase.
        """
        return ("#cloud-config\n"
            "package_update: false\n"
            "package_upgrade: false\n"
            "runcmd:\n"
            "- ubuntu_folder=/home/ubuntu\n"
            "- efs_mount_point_1=/mnt/efs/fs1\n"
            f"- file_system_id_1={self.efs_dns_name.split('.')[0]}\n"
            f"- efs_dns_name={self.efs_dns_name}\n"
            f"- pack_folder={self.efs_packs_dir}\n"
            "- yum install -y amazon-efs-utils\n"
            "- apt-get -y install amazon-efs-utils\n"
            "- yum install -y nfs-utils\n"
            "- apt-get -y install nfs-common\n"
            "- mkdir -p \"${efs_mount_point_1}\"\n"
            "- test -f \"/sbin/mount.efs\" && printf \"\\n${file_system_id_1}:/ ${efs_mount_point_1} efs tls,_netdev\\n\" >> /etc/fstab || printf \"\\n${efs_dns_name}:/ ${efs_mount_point_1} nfs4 nfsvers=4.1,rsize=1048576,wsize=1048576,hard,timeo=600,retrans=2,noresvport,_netdev 0 0\\n\" >> /etc/fstab\n"
            "- test -f \"/sbin/mount.efs\" && grep -ozP 'client-info]\\nsource' '/etc/amazon/efs/efs-utils.conf'; if [[ $? == 1 ]]; then printf \"\\n[client-info]\\nsource=liw\\n\" >> /etc/amazon/efs/efs-utils.conf; fi;\n"
            "- retryCnt=15; waitTime=30; while true; do mount -a -t efs,nfs4 defaults; if [ $? = 0 ] || [ $retryCnt -lt 1 ]; then echo File system mounted successfully; break; fi; echo File system not available, retrying to mount.; ((retryCnt--)); sleep $waitTime; done;\n"
            "- rm -rf \"${ubuntu_folder}/${pack_folder}\"\n"
            "- mkdir -p \"${ubuntu_folder}/${pack_folder}\"\n"
            "- chown -R ubuntu:ubuntu \"${ubuntu_folder}/${pack_folder}\"\n"
            "- mount -t nfs -o nfsvers=4.1,rsize=1048576,wsize=1048576,hard,timeo=600,retrans=2,noresvport ${efs_dns_name}:/${pack_folder} ${ubuntu_folder}/${pack_folder}\n"
            "- printf \"\\n${efs_dns_name}:/${pack_folder} ${ubuntu_folder}/${pack_folder} nfs4 nfsvers=4.1,rsize=1048576,wsize=1048576,hard,timeo=600,retrans=2,noresvport,_netdev 0 0\\n\" >> /etc/fstab\n"
        )

    def _setup(self):
        """
            Setup AWS object by collecting env vars & preparing AWS instance
        """
        # Initializing None all AVH related variables
        logging.debug("aws:setting up aws backend")

        # EC2-related info is not needed if an instance is already created
        if self.instance_name and not self.instance_id:
            self.instance_id = self.find_instance_by_name(self.instance_name)

        if not self.instance_id:
            if not self.instance_name:
                user = os.environ.get('USER', os.environ.get('USERNAME', "unknown"))
                host = os.environ.get('HOSTNAME', "unknown")
                self.instance_name = f"{user}@{host}"

            if not self.ami_id:
                self.ami_id = self.get_image_id()
            if not self.ami_id:
                logging.error('AWS_AMI_ID must not be blank. You should inform either AWS_AMI_ID or provide a valid AWS_AMI_VERSION')
                raise RuntimeError('AWS_AMI_ID must not be blank. You should inform either AWS_AMI_ID or provide a valid AWS_AMI_VERSION')

            if not self.iam_profile:
                logging.error("aws:environment variable `AWS_IAM_PROFILE` needs to be present!")
                raise RuntimeError("aws:environment variable `AWS_IAM_PROFILE` needs to be present!")
            if not self.security_group_id:
                logging.error("aws:environment variable `AWS_SECURITY_GROUP_ID` needs to be present!")
                raise RuntimeError("aws:environment variable `AWS_SECURITY_GROUP_ID` needs to be present!")
            if not self.subnet_id:
                logging.error("aws:environment variable `AWS_SUBNET_ID` needs to be present!")
                raise RuntimeError("aws:environment variable `AWS_SUBNET_ID` needs to be present!")

        if not self.s3_bucket_name:
            logging.error("aws:environment variable `AWS_S3_BUCKET_NAME` needs to be present!")
            raise RuntimeError("aws:environment variable `AWS_S3_BUCKET_NAME` needs to be present!")

        if self.efs_dns_name:
            logging.info("aws:EFS DNS %s is going to be mounted", self.efs_dns_name)
            logging.info("aws:Local packs directory will be replace by EFS packs folder named %s", self.efs_packs_dir)

        logging.debug("aws:aws__repr__:%s", self.__repr__())
        logging.info("aws:Backend successfully initialized!")

    def find_instance_by_name(self, name: str) -> Union[str, None]:
        """Find an instance by name attribute.
        The result is None if more than one instance with the given name exists.

        Params:
            name - The name of a machine instance to lookup.

        Returns:
            The machine id or None
        """
        instance_id = None
        name_filter = [
            {'Name': 'tag:Name', 'Values': [name]},
            {'Name': 'instance-state-name', 'Values': ['running', 'stopped']}
        ]
        response = self._ec2_client.describe_instances(Filters=name_filter)

        if 'Reservations' not in response:
            logging.debug("Response doesn't contain element 'Reservations'")
        elif len(response['Reservations']) == 0:
            logging.debug("Response doesn't contain elements in 'Reservations'")
        elif len(response['Reservations']) > 1:
            logging.warning("Cannot identify EC2 instance by name '%s' due to ambiguity!", self.instance_name)
        elif 'Instances' not in response['Reservations'][0]:
            logging.debug("Response doesn't contain element 'Instances' in 'Reservations'")
        elif len(response['Reservations'][0]['Instances']) != 1:
            logging.debug("Response doesn't contain single instance in 'Reservations'")
        elif 'InstanceId' not in response['Reservations'][0]['Instances'][0]:
            logging.debug("Response doesn't contain element 'InstanceId' in 'Instances'")
        else:
            instance_id = response['Reservations'][0]['Instances'][0]['InstanceId']
            logging.info("aws:Resolved EC2 instance name %s as instance ID %s", name, instance_id)
        return instance_id

    def create_instance(self):
        """
            Create an EC2 Instance. It is a wrapper for create_ec2_instance.
            If key_name is present, it creates a instance with the selected private key.

            This is a mandatory AVH backend method.
        """
        self._init()
        self.instance_id = self.create_ec2_instance(
            ImageId=self.ami_id,
            InstanceType=self.instance_type,
            MaxCount=1,
            MinCount=1,
            NetworkInterfaces=[{
                'AssociatePublicIpAddress': True,
                'DeleteOnTermination': True,
                'Description':'AVH Network Instance',
                'DeviceIndex': 0,
                'Groups': [self.security_group_id],
                'SubnetId': self.subnet_id
            }],
            KeyName=self.key_name,
<<<<<<< HEAD
=======
            SecurityGroupIds=self.security_group_id.split(" "),
            SubnetId=self.subnet_id,
>>>>>>> ea72d7b1
            TagSpecifications=[{'ResourceType': 'instance', 'Tags': [
                {'Key': 'Name', 'Value': self.instance_name},
                {'Key': 'AVH_CLI', 'Value': 'true'}
            ]}],
            UserData=self._get_efs_packs_user_data() if self.efs_dns_name != '' else '',
            IamInstanceProfile={'Name': self.iam_profile}
        )

        return self.instance_id

    def create_ec2_instance(self, **kwargs):
        """
        Create a new EC2 Instance

        Parameters
        ----------
        **kwargs: Keyword args associated with run-instances API doc e.g.:
            --create-ec2-instance
                ImageId=ami-0c5eeabe11f3a2685 \
                InstanceType=t2.micro \
                MaxCount=1 \
                MinCount=1 \
                SecurityGroupIds=['sg-04022e04e91197ce3'] \
                SubnetId=subnet-00455495b268076f0  \
                IamInstanceProfile="{'Name': 'Proj-s3-orta-vht-role'}"

        Returns
        -------
        string
            Instance ID

        More
        ----
        API Definition
            https://boto3.amazonaws.com/v1/documentation/api/latest/reference/services/ec2.html#EC2.Client.run_instances
        """
        kwargs = {k: v for k, v in kwargs.items() if v}

        logging.debug('aws:DryRun=True to test for permission check')
        logging.debug("aws:create_ec2_instance:kwargs:%s", kwargs)

        try:
            self._ec2_client.run_instances(**kwargs, DryRun=True)
        except ClientError as e:
            if 'DryRunOperation' not in str(e):
                raise RuntimeError from e

        logging.info('aws:Creating EC2 instance...')
        try:
            response = self._ec2_client.run_instances(**kwargs)
        except ClientError as e:
            raise RuntimeError from e
        logging.debug(response)

        self.instance_id = response['Instances'][0]['InstanceId']
        assert isinstance(self.instance_id, str)
        self.wait_ec2_running()
        self.wait_ec2_status_ok()
        logging.info("aws:EC2 instance %s created!", self.instance_id)
        return self.instance_id

    def delete_file_from_cloud(self, key):
        """
        Delete S3 Object

        Parameters
        ----------
        String
            key (s3 path)

        More
        ----
        API Definition
            https://boto3.amazonaws.com/v1/documentation/api/latest/reference/services/s3.html#S3.Client.delete_object

        This is a mandatory AVH backend method.
        """
        self._init()
        logging.debug("aws:Delete S3 Object from S3 Bucket %s, Key %s", self.s3_bucket_name, key)
        try:
            response = self._s3_client.delete_object(
                Bucket=self.s3_bucket_name,
                Key=key
            )
        except ClientError as e:
            raise RuntimeError from e
        logging.debug(response)

    def download_file_from_cloud(self, filename, key):
        """
        Download S3 File

        Parameters
        ----------
        String
            filename (destination local path)
            key (s3 path)

        More
        ----
        API Definition
            https://boto3.amazonaws.com/v1/documentation/api/latest/reference/services/s3.html#S3.Client.download_file

        This is a mandatory AVH backend method.
        """
        self._init()
        try:
            logging.debug("aws:Downloading S3 file from bucket %s , key %s, filename %s", self.s3_bucket_name, key, filename)
            self._s3_client.download_file(self.s3_bucket_name, key, filename)
        except ClientError as e:
            if 'HeadObject operation: Not Found' in str(e):
                logging.error("Key '%s' not found on S3 Bucket Name = '%s'", key, self.s3_bucket_name)
            raise RuntimeError from e

    def get_image_id(self):
        """
        Get the AVH AMI ID for the region
        The AVH AMI ID changes for each AWS region

        Return
        ----------
        String
            AVH AMI ID

        More
        ----
        API Definition
            https://boto3.amazonaws.com/v1/documentation/api/latest/reference/services/ec2.html#EC2.Client.describe_images

        This is a mandatory AVH backend method.
        """
        assert self.ami_version is not None, \
            "The variable `ami_version` is not present"

        try:
            response = self._ec2_client.describe_images(
                Filters=[
                    {
                        'Name': 'name',
                        'Values': ["ArmVirtualHardware-*"]
                    },
                ]
            )
        except ClientError as e:
            raise RuntimeError from e

        logging.debug("aws:get_vht_ami_id_by_version:%s", response)

        version_spec = SimpleSpec(self.ami_version)
        images = {}
        for image in response['Images']:
            ver = image['Name'].split('-')[1]
            try:
                images[Version(ver)] = image['ImageId']
            except ValueError:
                logging.debug("aws:get_vht_ami_id_by_version:Invalid version identifier found: %s", ver)
        versions = sorted(version_spec.filter(images.keys()), reverse=True)

        if not versions:
            logging.error("aws:get_vht_ami_id_by_version:No AMI found matching version spec %s", self.ami_version)
            logging.error("aws:get_vht_ami_id_by_version:Available AMI versions %s",
                          sorted([str(k) for k, v in images.items()], reverse=True))
            raise RuntimeError()

        self.ami_id = images[versions[0]]
        logging.info("aws:Selecting AMI version %s, AMI ID %s", versions[0], self.ami_id)
        return self.ami_id

    def get_instance_state(self):
        """
        Get EC2 Instance State

        Return
        ----------
        String
            EC2 Instance State ('pending'|'running'|'shutting-down'|'terminated'|'stopping'|'stopped')

        More
        ----
        API Definition
            https://boto3.amazonaws.com/v1/documentation/api/latest/reference/services/ec2.html#EC2.Client.describe_instances
        """
        self._init()

        try:
            response = self._ec2_client.describe_instances(
                InstanceIds=[
                    self.instance_id,
                ],
            )
        except ClientError as e:
            raise RuntimeError from e

        logging.debug("aws:get_instance_state: %s", response)
        instance_state = response['Reservations'][0]['Instances'][0]['State']['Name']
        logging.debug("aws:The EC2 instance state is %s...", instance_state)
        return instance_state

    def get_s3_file_content(self, key):
        """
        Get S3 File Content

        Parameters
        ----------
        String
            key (s3 path)

        Return
        ----------
        String
            S3 File Content

        More
        ----
        API Definition
            https://boto3.amazonaws.com/v1/documentation/api/latest/reference/services/s3.html#object
        """
        self._init()
        content = ''
        try:
            content = self._s3_resource.Object(self.s3_bucket_name, key).get()['Body'].read().decode('utf-8')
        except self._s3_client.exceptions.NoSuchKey:
            logging.debug("aws:Key '%s' not found on S3 bucket '%s'", key, self.s3_bucket_name)
        return content

    def get_s3_ssm_command_id_key(self, command_id, output_type):
        """
        Get calculated S3 SSM Command ID Output Key

        Parameters
        ----------
        String
            command_id (Command ID)
            output_type (`stderr` or `stdout`)

        Return
        ----------
        String
            S3 SSM Command ID Key
        """
        return f"{self.s3_keyprefix}/{command_id}/{self.instance_id}/awsrunShellScript/0.awsrunShellScript/{output_type}"

    def get_ssm_command_id_status(self, command_id):
        """
        Get the Status for a specific command ID and Instance ID.

        Parameters
        ----------
        String
            command_id (Command ID)

        Return
        ----------
        String
            Command ID Status

        More
        ----------
        API Definition:
            https://boto3.amazonaws.com/v1/documentation/api/latest/reference/services/ssm.html#SSM.Client.list_commands
        """

        try:
            response = self._ssm_client.list_commands(
                CommandId=command_id
            )
        except ClientError as e:
            raise RuntimeError from e

        logging.debug("aws:get_ssm_command_id_status:%s", response)
        command_id_status = response['Commands'][0]['Status']
        logging.debug("aws:The command_id %s status is %s...", command_id, command_id_status)
        return command_id_status

    def get_ssm_command_id_status_details(self, command_id):
        """
        Get the Status details for a specific command ID and Instance ID.

        Parameters
        ----------
        String
            command_id (Command ID)

        Return
        ----------
        String
            Command ID Status Details

        More
        ----------
        API Definition:
            https://boto3.amazonaws.com/v1/documentation/api/latest/reference/services/ssm.html#SSM.Client.get_command_invocation
        """

        try:
            response = self._ssm_client.get_command_invocation(
                CommandId=command_id,
                InstanceId=self.instance_id
            )
        except ClientError as e:
            raise RuntimeError from e

        logging.debug("aws:get_ssm_command_id_status_details:%s", response)
        logging.info("aws:The command_id %s status details is %s ...", command_id, response['StatusDetails'])
        return response['StatusDetails']

    def get_ssm_command_id_stdout_url(self, command_id):
        """
        Get the stdout output URL for a specific command ID and Instance ID.

        Parameters
        ----------
        String
            command_id (Command ID)

        Return
        ----------
        String
            Command ID Stdout URL

        More
        ----------
        API Definition
            https://boto3.amazonaws.com/v1/documentation/api/latest/reference/services/ssm.html#SSM.Client.list_command_invocations
        """
        try:
            response = self._ssm_client.list_command_invocations(
                CommandId=command_id,
                InstanceId=self.instance_id
            )
        except ClientError as e:
            raise RuntimeError from e

        logging.debug("aws:get_ssm_command_id_stdout_url:%s", response)
        return response['CommandInvocations'][0]['StandardOutputUrl']

    def get_ssm_command_id_stderr_url(self, command_id):
        """
        Get the stderr output URL for a specific command ID and Instance ID.

        Parameters
        ----------
        String
            command_id (Command ID)

        Return
        ----------
        String
            Command ID Stderr URL

        More
        ----------
        API Definition
            https://boto3.amazonaws.com/v1/documentation/api/latest/reference/services/ssm.html#SSM.Client.list_command_invocations
        """
        try:
            response = self._ssm_client.list_command_invocations(
                CommandId=command_id,
                InstanceId=self.instance_id
            )
        except ClientError as e:
            raise RuntimeError from e

        logging.debug("aws:get_ssm_command_id_stderr_url:%s", response)
        return response['CommandInvocations'][0]['StandardErrorUrl']

    def create_or_start_instance(self) -> AvhBackendState:
        """Create a new or start an existing machine instance

        Returns:
            The machine instance state.
        """
        self._init()
        if self.instance_id:
            state = self.get_instance_state()
            if state == "running":
                logging.debug("aws:EC2 Instance %s already running!", self.instance_id)
                return AvhBackendState.RUNNING
            if state == "stopped":
                logging.debug("aws:EC2 Instance %s provided!", self.instance_id)
                self.start_instance()
                return AvhBackendState.STARTED
            logging.warning("aws:EC2 Instance %s cannot be reused from state %s!", self.instance_id, state)

        self.create_instance()
        return AvhBackendState.CREATED

    def prepare(self, force: bool = False) -> AvhBackendState:
        self._init()
        state = self.create_or_start_instance()
        if state == AvhBackendState.CREATED or force:
            logging.info("aws:Setting up the instance...")
            commands = [
                f"runuser -l ubuntu -c 'cat ~/.bashrc | grep export > {self.AMI_WORKDIR}/vars'",
                f"runuser -l ubuntu -c 'mkdir -p {self.AMI_WORKDIR}/packs/.Web'",
                f"runuser -l ubuntu -c 'wget -N https://www.keil.com/pack/index.pidx -O {self.AMI_WORKDIR}/packs/.Web/index.pidx'",
                "apt update",
                "apt install awscli -y"
            ]
            self.send_remote_command_batch(
                commands,
                working_dir=self.AMI_WORKDIR,
                fail_if_unsuccess=True,
                enable_logging_info=False)

        logging.info("aws:Setting up instance workspace...")
        commands = [
            f"runuser -l ubuntu -c 'rm -rf {self.AMI_WORKDIR}/workspace'",
            f"runuser -l ubuntu -c 'mkdir -p {self.AMI_WORKDIR}/workspace'"
        ]
        self.send_remote_command_batch(
            commands,
            working_dir=self.AMI_WORKDIR,
            fail_if_unsuccess=True,
            enable_logging_info=False)

        return state

    def run_commands(self, cmds: List[str]):
        self._init()

        shfile = Path(NamedTemporaryFile(prefix="script-", suffix=".sh", delete=False).name)
        try:
            with open(shfile, mode="w", encoding='UTF-8', newline='\n') as file:
                file.write("#!/bin/bash\n")
                file.write("set +x\n")
                file.write("\n".join(cmds))
                file.write("\n")

            self.upload_file_to_cloud(str(shfile), shfile.name)

            # commands which do not need to go to INFO
            commands = [
                f"runuser -l ubuntu -c 'aws s3 cp s3://{self.s3_bucket_name}/{shfile.name} "
                f"{self.AMI_WORKDIR}/{shfile.name} --region {self.default_region} && "
                f"chmod +x {self.AMI_WORKDIR}/{shfile.name}'"
            ]
            self.send_remote_command_batch(
                commands,
                working_dir=self.AMI_WORKDIR,
                fail_if_unsuccess=True,
                enable_logging_info=False)

            # commands which need to go to INFO
            commands = [
                f"runuser -l ubuntu -c 'source {self.AMI_WORKDIR}/vars "
                f"&& pushd {self.AMI_WORKDIR}/workspace && {self.AMI_WORKDIR}/{shfile.name}'"
            ]
            self.send_remote_command_batch(
                commands,
                working_dir=self.AMI_WORKDIR,
                fail_if_unsuccess=True,
                enable_logging_info=True)

        finally:
            os.unlink(shfile)
            self.delete_file_from_cloud(shfile.name)

    def upload_workspace(self, filename: Union[str, Path]):
        self._init()
        if isinstance(filename, str):
            filename = Path(filename)
        try:
            self.upload_file_to_cloud(str(filename), filename.name)
            commands = [
                f"runuser -l ubuntu -c 'aws s3 cp s3://{self.s3_bucket_name}/{filename.name} {self.AMI_WORKDIR}/{filename.name} --region {self.default_region}'",
                f"runuser -l ubuntu -c 'cd {self.AMI_WORKDIR}/workspace; tar xf {self.AMI_WORKDIR}/{filename.name}'",
                f"runuser -l ubuntu -c 'rm -f {self.AMI_WORKDIR}/{filename.name}'"
            ]
            self.send_remote_command_batch(
                commands,
                working_dir=self.AMI_WORKDIR,
                fail_if_unsuccess=True,
                enable_logging_info=False)
        finally:
            self.delete_file_from_cloud(filename.name)

    def download_workspace(self, filename: Union[str, Path], globs: List[str] = None):
        if not globs:
            globs = ['**/*']
        self._init()
        if isinstance(filename, str):
            filename = Path(filename)
        try:
            tarbz2 = [f"rm -f {self.AMI_WORKDIR}/{filename.stem}.tar"]
            for pattern in globs:
                if pattern.startswith("-:"):
                    tarbz2.append(f"tar df {self.AMI_WORKDIR}/{filename.stem}.tar $(find {pattern[2:]} -type f)")
                else:
                    tarbz2.append(f"tar uf {self.AMI_WORKDIR}/{filename.stem}.tar $(find {pattern} -type f)")
            tarbz2.append(f"bzip2 {self.AMI_WORKDIR}/{filename.stem}.tar")

            commands = [
                f"runuser -l ubuntu -c 'cd {self.AMI_WORKDIR}/workspace; {'; '.join(tarbz2)}'",
                f"runuser -l ubuntu -c 'aws s3 cp {self.AMI_WORKDIR}/{filename.stem}.tar.bz2 s3://{self.s3_bucket_name}/{filename.name} --region {self.default_region}'",
                f"runuser -l ubuntu -c 'rm -f {self.AMI_WORKDIR}/{filename.stem}.tar.bz2'",
            ]
            self.send_remote_command_batch(
                commands,
                working_dir=self.AMI_WORKDIR,
                fail_if_unsuccess=True,
                enable_logging_info=False)
            self.download_file_from_cloud(str(filename), filename.name)
        finally:
            self.delete_file_from_cloud(filename.name)

    def upload_file_to_cloud(self, filename, key):
        """
        Upload a file to a S3 Bucket

        Parameters
        ----------
            filename: Local Filename Path
            key: Filepath to be stored on S3 Bucket

        More
        ----------
        API Definition
            https://boto3.amazonaws.com/v1/documentation/api/latest/reference/services/s3.html#S3.Client.upload_file
        """
        self._init()
        logging.debug("aws:Upload File %s to S3 Bucket %s, Key %s", filename, self.s3_bucket_name, key)
        self._s3_resource.meta.client.upload_file(filename, self.s3_bucket_name, key)

    def send_remote_command(
            self,
            command_list,
            working_dir,
            fail_if_unsuccess=True,
            enable_logging_info=True):

        """
        Send a remote command to an EC2 Instance.

        Parameters
        ----------
        List
            command_list (List of commands)
        String
            working_dir (Directory where the remote command will be executed)
        Boolean
            fail_if_unsuccess (Fail the method in case the command failed)
            enable_logging_info (Enable or disable command logging)

        Return
        ------
            JSON data from send_ssm_shell_command method.

        This is a mandatory AVH backend method.
        """
        self._init()
        logging.debug("aws:command_list = %s", command_list)
        response = self.send_ssm_shell_command(
            command_list=command_list,
            working_dir=working_dir
        )

        logging.log(logging.INFO if enable_logging_info else logging.DEBUG, '='*80)
        for i in response.keys():
            logging.log(logging.INFO if enable_logging_info else logging.DEBUG,
                "aws:send_remote_command:%s = %s", i, response[i].strip())

        if response['CommandIdStatus'] != 'Success' and fail_if_unsuccess:
            logging.error("aws:send_remote_command:Command %s failed!", command_list)
            logging.error("aws:send_remote_command:response\n%s", response)
            raise RuntimeError()
        return response

    def send_remote_command_batch(
            self,
            command_list,
            working_dir,
            fail_if_unsuccess=True,
            enable_logging_info=True):

        """
        Send batch of remote commands to an EC2 Instance.

        Parameters
        ----------
        List
            command_list (List of List of commands)
        String
            working_dir (Directory where the remote command will be executed)
        Boolean
            fail_if_unsuccess (Fail the method in case the command failed - Default: True)
            enable_logging_info (Enable or disable command logging)

        Return
        ------
            JSON data from send_ssm_shell_command method.

        This is a mandatory AVH backend method.
        """
        self._init()
        logging.debug("aws: command_list = %s", command_list)
        all_responses = []

        for command in command_list:
            all_responses.append(
                self.send_remote_command(
                    command_list=command,
                    working_dir=working_dir,
                    fail_if_unsuccess=fail_if_unsuccess,
                    enable_logging_info=enable_logging_info))

        logging.debug("aws: all_responses = %s", all_responses)
        return all_responses

    def send_ssm_shell_command(
            self,
            command_list,
            working_dir='/',
            return_type='all',
            timeout_seconds=600):
        """
        Send SSM Shell Commands to a EC2 Instance

        Parameters
        ----------
        String
            command_list (List of commands to be executed on the instance_id)
            working_dir (Working directory - Default: '/')
            return_type (
                Method return types:
                    `all`: Return as a dict: 'CommandId', 'CommandIdStatus', 'CommandList', 'StdOut', 'StdErr' - Default
                    `command_id`: Return only the `command_id` as a String
            )
            timeout_seconds (Command Timeout in Seconds - Default: 600)

        Return
        ----------
        Dict
            if return_type == `all` (Default):
                'CommandId', 'CommandIdStatus', 'CommandList', 'StdOut', 'StdErr'
        String
            if return_type == `command_id`:
                command_id

        More
        ----------
        TODO: Use **kwargs

        API Definition
            https://boto3.amazonaws.com/v1/documentation/api/latest/reference/services/ssm.html#SSM.Client.send_command
            https://docs.aws.amazon.com/systems-manager/latest/userguide/ssm-plugins.html#aws-runShellScript
        """

        logging.debug("aws:send_ssm_shell_command:%s:%s", working_dir, command_list)

        try:
            response = self._ssm_client.send_command(
                InstanceIds=[
                    self.instance_id
                ],
                DocumentName='AWS-RunShellScript',
                Parameters={
                    'workingDirectory': [
                        working_dir,
                    ],
                    'commands': [
                        command_list,
                    ]
                },
                OutputS3BucketName=self.s3_bucket_name,
                OutputS3KeyPrefix=self.s3_keyprefix,
                TimeoutSeconds=timeout_seconds,
            )
        except ClientError as e:
            raise RuntimeError from e

        logging.debug("aws:send_ssm_shell_command:%s", response)
        command_id = response['Command']['CommandId']
        logging.debug("aws:command_id = %s", command_id)

        # We need a little bit of time to wait for a command
        time.sleep(2)

        logging.debug("aws:Waiting command id %s to finish", command_id)
        self.wait_ssm_command_finished(command_id)

        logging.debug("aws:Get command id %s status", command_id)
        command_id_status = self.get_ssm_command_id_status(command_id)
        logging.debug("aws:Command status = %s", command_id_status)

        stdout_key = self.get_s3_ssm_command_id_key(command_id, 'stdout')
        stdout_str = self.get_s3_file_content(stdout_key)
        stderr_str = ''

        if command_id_status != 'Success':
            stderr_key = self.get_s3_ssm_command_id_key(command_id, 'stderr')
            stderr_str = self.get_s3_file_content(stderr_key)

        if return_type == 'all':
            return {
                'CommandId': command_id,
                'CommandIdStatus': command_id_status,
                'CommandList': command_list,
                'StdOut': stdout_str,
                'StdErr': stderr_str
            }
        if return_type == 'command_id':
            return command_id
        raise AttributeError(f"Output type '{return_type}' invalid. See docs.")

    def start_instance(self):
        """
        Start an Instance and wait it to become running and status OK

        More
        ----------
        API Definition
            https://boto3.amazonaws.com/v1/documentation/api/latest/reference/services/ec2.html#EC2.Client.start_instances

        This is a mandatory AVH backend method.
        """
        self._init()
        logging.info("aws:Starting EC2 instance %s", self.instance_id)

        try:
            response = self._ec2_client.start_instances(
                InstanceIds=[
                    self.instance_id,
                ]
            )
        except ClientError as e:
            raise RuntimeError from e

        logging.debug("aws:start_ec2_instance:%s", response)
        self.wait_ec2_running()
        self.wait_ec2_status_ok()

        return self.instance_id

    def stop_instance(self):
        """
        Stop an Instance and wait it becomes stopped.

        More
        ----------
        API Definition
            https://boto3.amazonaws.com/v1/documentation/api/latest/reference/services/ec2.html#EC2.Client.stop_instances

        This is a mandatory AVH backend method.
        """
        self._init()
        logging.info("aws:Stopping EC2 instance %s", self.instance_id)

        try:
            response = self._ec2_client.stop_instances(
                InstanceIds=[
                    self.instance_id
                ]
            )
        except ClientError as e:
            raise RuntimeError from e

        logging.debug("aws:stop_instance:%s", response)
        self.wait_ec2_stopped()

        return self.instance_id

    def wait_ec2_status_ok(self):
        """
        Wait an EC2 instance to have a Status == OK.

        More
        ----------
        API Definition
            https://boto3.amazonaws.com/v1/documentation/api/latest/reference/services/ec2.html#EC2.Waiter.InstanceStatusOk
        """
        logging.debug("aws:Waiting until EC2 instance id %s Status Ok...", self.instance_id)

        try:
            waiter = self._ec2_client.get_waiter('instance_status_ok')
            waiter.wait(
                InstanceIds=[
                    self.instance_id
                ]
            )
        except WaiterError as e:
            raise RuntimeError from e

    def wait_ec2_running(self):
        """
        Wait an EC2 instance to be running

        More
        ----------
        API Definition
            https://boto3.amazonaws.com/v1/documentation/api/latest/reference/services/ec2.html#EC2.Waiter.InstanceRunning
        """
        logging.debug("aws:Waiting until EC2 instance id %s is running...", self.instance_id)

        try:
            waiter = self._ec2_client.get_waiter('instance_running')
            waiter.wait(
                InstanceIds=[
                    self.instance_id
                ]
            )
        except WaiterError as e:
            raise RuntimeError from e

    def wait_ec2_stopped(self):
        """
        Wait an EC2 instance to stop

        More
        ----------
        API Definition
            https://boto3.amazonaws.com/v1/documentation/api/latest/reference/services/ec2.html#EC2.Instance.wait_until_stopped
        """
        logging.debug("aws:Waiting until EC2 instance id %s is stopped...", self.instance_id)
        instance = boto3.resource('ec2').Instance(self.instance_id)
        instance.wait_until_stopped()

    def wait_ec2_terminated(self):
        """
        Wait an EC2 instance to terminate

        More
        ----------
        API Definition
            https://boto3.amazonaws.com/v1/documentation/api/latest/reference/services/ec2.html#EC2.Instance.wait_until_terminated
        """
        logging.debug("aws:Waiting until EC2 instance id %s is terminated...", self.instance_id)
        instance = boto3.resource('ec2').Instance(self.instance_id)
        instance.wait_until_terminated()

    def wait_s3_object_exists(self, key, delay=5, max_attempts=120):
        """
        Wait an S3 Object to exists

        Parameters
        ----------
        String
            key (S3 Keypath)
            delay (Retry delay in seconds - Default: 5)
            max_attemps (Max retry - Default: 120)

        More
        ----------
        API Definition
            https://boto3.amazonaws.com/v1/documentation/api/latest/reference/services/s3.html#S3.Waiter.ObjectExists
        """
        try:
            waiter = self._s3_client.get_waiter('object_exists')
            waiter.wait(
                Bucket=self.s3_bucket_name,
                Key=key,
                WaiterConfig={
                    'Delay': delay,
                    'MaxAttempts': max_attempts
                }
            )
        except WaiterError as e:
            raise RuntimeError from e

    def cleanup(self, state):
        self._init()
        if state in (AvhBackendState.RUNNING, AvhBackendState.INVALID):
            pass
        elif (state == AvhBackendState.STARTED) or self.keep_ec2_instance:
            self.stop_instance()
        else:
            self.terminate_instance()

    def wait_ssm_command_finished(self, command_id, delay=5, max_attempts=120):
        """
        Wait the SSM command to reach a terminal status.
        Parameters
        ----------
        String
            command_id (Command ID)
            delay (Retry delay in seconds - Default: 5)
            max_attemps (Max retry - Default: 120)

        More
        ----------
        API Definition
            https://boto3.amazonaws.com/v1/documentation/api/latest/reference/services/ssm.html#SSM.Waiter.CommandExecuted
        """
        try:
            waiter = self._ssm_client.get_waiter('command_executed')
            waiter.wait(
                CommandId=command_id,
                InstanceId=self.instance_id,
                WaiterConfig={
                    'Delay': delay,
                    'MaxAttempts': max_attempts
                }
            )
        except WaiterError:
            if "Failed" in str(WaiterError):
                logging.error("aws:Failed status found while wainting for command id")

    def terminate_instance(self):
        """
        Terminate an Instance and wait it to terminated.

        More
        ----------
        API Definition
            https://boto3.amazonaws.com/v1/documentation/api/latest/reference/services/ec2.html#EC2.Client.terminate_instances

        This is a mandatory AVH backend method.
        """
        self._init()
        logging.debug('aws:terminate_instance: DryRun=True to test for permission check')
        try:
            self._ec2_client.terminate_instances(
                InstanceIds=[
                    self.instance_id
                ],
                DryRun=True
            )
        except ClientError as e:
            if 'DryRunOperation' not in str(e):
                raise RuntimeError from e

        logging.info('aws:Terminating EC2 instance...')

        try:
            response = self._ec2_client.terminate_instances(
                InstanceIds=[
                    self.instance_id
                ]
            )
        except ClientError as e:
            raise RuntimeError from e

        logging.debug("aws:terminate_instance:%s", response)

        self.wait_ec2_terminated()
        return response<|MERGE_RESOLUTION|>--- conflicted
+++ resolved
@@ -384,11 +384,6 @@
                 'SubnetId': self.subnet_id
             }],
             KeyName=self.key_name,
-<<<<<<< HEAD
-=======
-            SecurityGroupIds=self.security_group_id.split(" "),
-            SubnetId=self.subnet_id,
->>>>>>> ea72d7b1
             TagSpecifications=[{'ResourceType': 'instance', 'Tags': [
                 {'Key': 'Name', 'Value': self.instance_name},
                 {'Key': 'AVH_CLI', 'Value': 'true'}
